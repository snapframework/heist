{-# LANGUAGE BangPatterns        #-}
{-# LANGUAGE OverloadedStrings   #-}
{-# LANGUAGE ScopedTypeVariables #-}

module Heist.Common where

------------------------------------------------------------------------------
import           Control.Applicative      (Alternative (..), Applicative (..), (<$>))
import           Control.Error
import           Control.Exception        (SomeException)
<<<<<<< HEAD
import qualified Control.Exception.Lifted as C
=======
import qualified Control.Monad.CatchIO    as C
>>>>>>> 973f259c
import           Control.Monad            (liftM, mplus)
import qualified Data.Attoparsec.Text     as AP
import           Data.ByteString          (ByteString)
import qualified Data.ByteString          as B
import qualified Data.ByteString.Char8    as BC
import           Data.Hashable            (Hashable)
import           Data.HashMap.Strict      (HashMap)
import qualified Data.HashMap.Strict      as Map
import           Data.List                (isSuffixOf)
import           Data.Map.Syntax
import           Data.Monoid              (Monoid (..), (<>))
import           Data.Text                (Text)
import qualified Data.Text                as T
<<<<<<< HEAD
import           Heist.Types
=======
import           Heist.Internal.Types.HeistState
>>>>>>> 973f259c
import           System.FilePath          (pathSeparator)
import qualified Text.XmlHtml             as X
------------------------------------------------------------------------------


------------------------------------------------------------------------------
<<<<<<< HEAD
type Splices s = MapSyntax T.Text s


=======
>>>>>>> 973f259c
runHashMap
    :: (Monad m)
    => Splices s
    -> EitherT [String] m (HashMap T.Text s)
runHashMap ms =
    case runMapSyntax Map.lookup Map.insert ms of
      Left keys -> left $ map (T.unpack . mkMsg) keys
      Right hm -> right $ hm
  where
    mkMsg k = "You tried to bind "<>k<>" more than once!"


------------------------------------------------------------------------------
runMapNoErrors :: (Eq k, Hashable k) => MapSyntaxM k v a -> HashMap k v
runMapNoErrors = either (const mempty) id .
    runMapSyntax' (\_ new _ -> Just new) Map.lookup Map.insert
<<<<<<< HEAD


------------------------------------------------------------------------------
mapS :: (a -> b) -> Splices a -> Splices b
mapS = mapV
{-# DEPRECATED mapS "Use mapV instead" #-}
=======
>>>>>>> 973f259c


------------------------------------------------------------------------------
-- | If Heist is running in fail fast mode, then this function will throw an
-- exception with the second argument as the error message.  Otherwise, the
-- first argument will be executed to represent silent failure.
--
-- This behavior allows us to fail quickly if an error crops up during
-- load-time splice processing or degrade more gracefully if the error occurs
-- while a user request is being processed.
orError :: Monad m => HeistT n m b -> String -> HeistT n m b
orError silent msg = do
    hs <- getHS
    if _preprocessingMode hs
      then do fullMsg <- heistErrMsg (T.pack msg)
              error $ T.unpack fullMsg
      else silent


------------------------------------------------------------------------------
-- | Prepends the location of the template currently being processed to an
-- error message.
heistErrMsg :: Monad m => Text -> HeistT n m Text
heistErrMsg msg = do
    tf <- getsHS _curTemplateFile
    return $ (maybe "" ((`mappend` ": ") . T.pack) tf) `mappend` msg


------------------------------------------------------------------------------
-- | Adds an error message to the list of splice processing errors.
tellSpliceError :: Monad m => Text -> HeistT n m ()
tellSpliceError msg = do
    fullMsg <- heistErrMsg msg
    modifyHS (\hs -> hs { _spliceErrors = fullMsg : _spliceErrors hs })


------------------------------------------------------------------------------
-- | Function for showing a TPath.
showTPath :: TPath -> String
showTPath = BC.unpack . (`BC.append` ".tpl") . tpathName


------------------------------------------------------------------------------
-- | Convert a TPath into a ByteString path.
tpathName :: TPath -> ByteString
tpathName = BC.intercalate "/" . reverse


------------------------------------------------------------------------------
-- | Sets the current template file.
setCurTemplateFile :: Maybe FilePath -> HeistState n -> HeistState n
setCurTemplateFile Nothing ts = ts
setCurTemplateFile fp ts = ts { _curTemplateFile = fp }


------------------------------------------------------------------------------
setCurContext :: TPath -> HeistState n -> HeistState n
setCurContext tp ts = ts { _curContext = tp }


------------------------------------------------------------------------------
-- | Parser for attribute variable substitution.
attParser :: AP.Parser [AttAST]
attParser = liftM ($! []) (loop id)
  where
    append !dl !x = dl . (x:)

    loop !dl = go id
      where
        finish subDL = let !txt = T.concat $! subDL []
                           lit  = Literal $! T.concat $! subDL []
                       in return $! if T.null txt
                                      then dl
                                      else append dl lit

        go !subDL = (gobbleText >>= go . append subDL)
                    <|> (AP.endOfInput *> finish subDL)
                    <|> (do
                            idp <- identParser
                            dl' <- finish subDL
                            loop $! append dl' idp)

    gobbleText = AP.takeWhile1 (AP.notInClass "$")

    identParser = AP.char '$' *> (ident <|> return (Literal "$"))
    ident = (AP.char '{' *> (Ident <$> AP.takeWhile (/='}')) <* AP.string "}")


------------------------------------------------------------------------------
-- | Converts a path into an array of the elements in reverse order.  If the
-- path is absolute, we need to remove the leading slash so the split doesn't
-- leave @\"\"@ as the last element of the TPath.
--
-- FIXME @\"..\"@ currently doesn't work in paths, the solution is non-trivial
splitPathWith :: Char -> ByteString -> TPath
splitPathWith s p = if BC.null p then [] else (reverse $ BC.split s path)
  where
    path = if BC.head p == s then BC.tail p else p


------------------------------------------------------------------------------
-- | Converts a path into an array of the elements in reverse order using the
-- path separator of the local operating system. See 'splitPathWith' for more
-- details.
splitLocalPath :: ByteString -> TPath
splitLocalPath = splitPathWith pathSeparator


------------------------------------------------------------------------------
-- | Converts a path into an array of the elements in reverse order using a
-- forward slash (/) as the path separator. See 'splitPathWith' for more
-- details.
splitTemplatePath :: ByteString -> TPath
splitTemplatePath = splitPathWith '/'


------------------------------------------------------------------------------
-- | Convenience function for looking up a template.
lookupTemplate :: ByteString
               -> HeistState n
               -> (HeistState n -> HashMap TPath t)
               -> Maybe (t, TPath)
lookupTemplate nameStr ts tm = f (tm ts) path name
  where
    (name:p) = case splitTemplatePath nameStr of
                   [] -> [""]
                   ps -> ps
    ctx = if B.isPrefixOf "/" nameStr then [] else _curContext ts
    path = p ++ ctx
    f = if '/' `BC.elem` nameStr
            then singleLookup
            else traversePath


------------------------------------------------------------------------------
-- | Returns 'True' if the given template can be found in the heist state.
hasTemplate :: ByteString -> HeistState n -> Bool
hasTemplate nameStr ts =
    isJust $ lookupTemplate nameStr ts _templateMap


------------------------------------------------------------------------------
-- | Does a single template lookup without cascading up.
singleLookup :: (Eq a, Hashable a)
             => HashMap [a] t -> [a] -> a -> Maybe (t, [a])
singleLookup tm path name = fmap (\a -> (a,path)) $ Map.lookup (name:path) tm


------------------------------------------------------------------------------
-- | Searches for a template by looking in the full path then backing up into
-- each of the parent directories until the template is found.
traversePath :: (Eq a, Hashable a)
             => HashMap [a] t -> [a] -> a -> Maybe (t, [a])
traversePath tm [] name = fmap (\a -> (a,[])) (Map.lookup [name] tm)
traversePath tm path name =
    singleLookup tm path name `mplus`
    traversePath tm (tail path) name


------------------------------------------------------------------------------
-- | Maps a splice generating function over a list and concatenates the
-- results.  This function now has a more general type signature so it works
-- with both compiled and interpreted splices.  The old type signature was
-- this:
--
-- > mapSplices :: (Monad n)
-- >         => (a -> Splice n n)
-- >         -> [a]
-- >         -> Splice n n
mapSplices :: (Monad m, Monoid b)
           => (a -> m b)
           -- ^ Splice generating function
           -> [a]
           -- ^ List of items to generate splices for
           -> m b
           -- ^ The result of all splices concatenated together.
mapSplices f vs = liftM mconcat $ mapM f vs
{-# INLINE mapSplices #-}


------------------------------------------------------------------------------
-- | Gets the current context
getContext :: Monad m => HeistT n m TPath
getContext = getsHS _curContext


------------------------------------------------------------------------------
-- | Gets the full path to the file holding the template currently being
-- processed.  Returns Nothing if the template is not associated with a file
-- on disk or if there is no template being processed.
getTemplateFilePath :: Monad m => HeistT n m (Maybe FilePath)
getTemplateFilePath = getsHS _curTemplateFile


------------------------------------------------------------------------------
-- | Loads a template with the specified path and filename.  The
-- template is only loaded if it has a ".tpl" or ".xtpl" extension.
loadTemplate :: String -- ^ path of the template root
             -> String -- ^ full file path (includes the template root)
             -> IO [Either String (TPath, DocumentFile)] --TemplateMap
loadTemplate templateRoot fname = do
    c <- loadTemplate' fname
    return $ map (fmap (\t -> (splitLocalPath $ BC.pack tName, t))) c
  where -- tName is path relative to the template root directory
    isHTMLTemplate = ".tpl"  `isSuffixOf` fname
    correction = if last templateRoot == '/' then 0 else 1
    extLen     = if isHTMLTemplate then 4 else 5
    tName = drop ((length templateRoot)+correction) $
            -- We're only dropping the template root, not the whole path
            take ((length fname) - extLen) fname


------------------------------------------------------------------------------
-- | Loads a template at the specified path, choosing the appropriate parser
-- based on the file extension.  The template is only loaded if it has a
-- \".tpl\" or \".xtpl\" extension.  Returns an empty list if the extension
-- doesn't match.
loadTemplate' :: String -> IO [Either String DocumentFile]
loadTemplate' fullDiskPath
    | isHTMLTemplate = liftM (:[]) $ getDoc fullDiskPath
    | isXMLTemplate = liftM (:[]) $ getXMLDoc fullDiskPath
    | otherwise = return []
  where
    isHTMLTemplate = ".tpl"  `isSuffixOf` fullDiskPath
    isXMLTemplate  = ".xtpl" `isSuffixOf` fullDiskPath


------------------------------------------------------------------------------
-- | Type synonym for parsers.
type ParserFun = String -> ByteString -> Either String X.Document


------------------------------------------------------------------------------
-- | Reads an HTML or XML template from disk.
getDocWith :: ParserFun -> String -> IO (Either String DocumentFile)
getDocWith parser f = do
    bs <- C.catch (liftM Right $ B.readFile f)
                (\(e::SomeException) -> return $ Left $ show e)

    let eitherDoc = either Left (parser f) bs
    return $ either (\s -> Left $ f ++ " " ++ s)
                    (\d -> Right $ DocumentFile d (Just f)) eitherDoc


------------------------------------------------------------------------------
-- | Reads an HTML template from disk.
getDoc :: String -> IO (Either String DocumentFile)
getDoc = getDocWith X.parseHTML


------------------------------------------------------------------------------
-- | Reads an XML template from disk.
getXMLDoc :: String -> IO (Either String DocumentFile)
getXMLDoc = getDocWith X.parseXML


------------------------------------------------------------------------------
-- | Sets the templateMap in a HeistState.
setTemplates :: HashMap TPath DocumentFile -> HeistState n -> HeistState n
setTemplates m ts = ts { _templateMap = m }


------------------------------------------------------------------------------
-- | Adds a template to the heist state.
insertTemplate :: TPath
               -> DocumentFile
               -> HeistState n
               -> HeistState n
insertTemplate p t st =
    setTemplates (Map.insert p t (_templateMap st)) st


------------------------------------------------------------------------------
-- Gives the MIME type for a 'X.Document'
mimeType :: X.Document -> MIMEType
mimeType d = case d of
    (X.HtmlDocument e _ _) -> "text/html;charset=" `BC.append` enc e
    (X.XmlDocument  e _ _) -> "text/xml;charset="  `BC.append` enc e
  where
    enc X.UTF8    = "utf-8"
    -- Should not include byte order designation for UTF-16 since
    -- rendering will include a byte order mark. (RFC 2781, Sec. 3.3)
    enc X.UTF16BE = "utf-16"
    enc X.UTF16LE = "utf-16"


------------------------------------------------------------------------------
-- | Binds a set of new splice declarations within a 'HeistState'.
bindAttributeSplices :: Splices (AttrSplice n) -- ^ splices to bind
                     -> HeistState n           -- ^ start state
                     -> HeistState n
bindAttributeSplices ss hs =
    hs { _attrSpliceMap = Map.union (runMapNoErrors ss)
                                    (_attrSpliceMap hs) }


------------------------------------------------------------------------------
-- | Mappends a doctype to the state.
addDoctype :: Monad m => [X.DocType] -> HeistT n m ()
addDoctype dt = do
    modifyHS (\s -> s { _doctypes = _doctypes s `mappend` dt })

<|MERGE_RESOLUTION|>--- conflicted
+++ resolved
@@ -8,11 +8,7 @@
 import           Control.Applicative      (Alternative (..), Applicative (..), (<$>))
 import           Control.Error
 import           Control.Exception        (SomeException)
-<<<<<<< HEAD
 import qualified Control.Exception.Lifted as C
-=======
-import qualified Control.Monad.CatchIO    as C
->>>>>>> 973f259c
 import           Control.Monad            (liftM, mplus)
 import qualified Data.Attoparsec.Text     as AP
 import           Data.ByteString          (ByteString)
@@ -26,23 +22,13 @@
 import           Data.Monoid              (Monoid (..), (<>))
 import           Data.Text                (Text)
 import qualified Data.Text                as T
-<<<<<<< HEAD
-import           Heist.Types
-=======
 import           Heist.Internal.Types.HeistState
->>>>>>> 973f259c
 import           System.FilePath          (pathSeparator)
 import qualified Text.XmlHtml             as X
 ------------------------------------------------------------------------------
 
 
 ------------------------------------------------------------------------------
-<<<<<<< HEAD
-type Splices s = MapSyntax T.Text s
-
-
-=======
->>>>>>> 973f259c
 runHashMap
     :: (Monad m)
     => Splices s
@@ -59,15 +45,6 @@
 runMapNoErrors :: (Eq k, Hashable k) => MapSyntaxM k v a -> HashMap k v
 runMapNoErrors = either (const mempty) id .
     runMapSyntax' (\_ new _ -> Just new) Map.lookup Map.insert
-<<<<<<< HEAD
-
-
-------------------------------------------------------------------------------
-mapS :: (a -> b) -> Splices a -> Splices b
-mapS = mapV
-{-# DEPRECATED mapS "Use mapV instead" #-}
-=======
->>>>>>> 973f259c
 
 
 ------------------------------------------------------------------------------
