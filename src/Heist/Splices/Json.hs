--- conflicted
+++ resolved
@@ -22,14 +22,8 @@
 import           Text.Blaze.Renderer.XmlHtml
 import           Text.XmlHtml
 ------------------------------------------------------------------------------
-<<<<<<< HEAD
-import           Heist.Common
-import           Heist.Interpreted.Internal
-import           Heist.Types
-=======
 import           Heist.Interpreted.Internal
 import           Heist.Internal.Types.HeistState
->>>>>>> 973f259c
 ------------------------------------------------------------------------------
 
                                  ------------
