{-# LANGUAGE OverloadedStrings #-}

module Heist.Compiled.Tests where

import           Blaze.ByteString.Builder
import           Control.Error
import           Control.Lens
import           Control.Monad.Trans
import           Data.ByteString (ByteString)
import qualified Data.ByteString as B
import           Data.Char
import           Data.Map.Syntax
import           Data.Monoid
import           Data.Text.Encoding
import           Test.Framework (Test)
import           Test.Framework.Providers.HUnit
import qualified Test.HUnit as H


------------------------------------------------------------------------------
import           Heist
import           Heist.Compiled
import           Heist.Compiled.Internal
import           Heist.Internal.Types
import           Heist.Tutorial.CompiledSplices
import           Heist.TestCommon

-- NOTE: We can't test compiled templates on the templates directory as it
-- stands today because that directory contains some error conditions such as
-- infinite bind loops, apply tags with no template attribute, and apply tags
-- with ".." in the tag path (which doesn't currently work).

tests :: [Test]
tests = [ testCase     "compiled/simple"        simpleCompiledTest
        , testCase     "compiled/people"        peopleTest
        , testCase     "compiled/namespace1"    namespaceTest1
        , testCase     "compiled/namespace2"    namespaceTest2
        , testCase     "compiled/namespace3"    namespaceTest3
        , testCase     "compiled/namespace4"    namespaceTest4
        , testCase     "compiled/namespace5"    namespaceTest5
        , testCase     "compiled/no-ns-splices" noNsSplices
        , testCase     "compiled/nsbind"        nsBindTest
        , testCase     "compiled/nsbinderr"     nsBindErrorTest
<<<<<<< HEAD
        , testCase     "compiled/nscall"        nsCallTest
        , testCase     "compiled/nscallerr"     nsCallErrTest
=======
        , testCase     "compiled/nsbindstack"   nsBindStackTest
>>>>>>> f1b35590
        , testCase     "compiled/doctype"       doctypeTest
        ]

simpleCompiledTest :: IO ()
simpleCompiledTest = do
    res <- runWithStateSplice "templates"
    H.assertEqual "compiled state splice" expected res
  where
    expected =
      mappend doctype "\n&#10;<html>&#10;3&#10;</html>&#10;"

peopleTest :: IO ()
peopleTest = do
    res <- personListTest "templates"
    H.assertEqual "people splice" expected res
  where
    expected =
      "&#10;<p>Doe, John: 42&#32;years old</p>&#10;&#10;<p>Smith, Jane: 21&#32;years old</p>&#10;&#10;"

templateHC :: HeistConfig IO
templateHC = HeistConfig sc "" False
  where
    sc = mempty & scLoadTimeSplices .~ defaultLoadTimeSplices
                & scCompiledSplices .~ ("foo" ## return (yieldPureText "aoeu"))
                & scTemplateLocations .~ [loadTemplates "templates"]

genericTest :: String -> ByteString -> ByteString -> IO ()
genericTest nm template expected = do
    res <- runExceptT $ do
        hs <- ExceptT $ initHeist templateHC
        runner <- noteT ["Error rendering"] $ hoistMaybe $
                    renderTemplate hs template
        b <- lift $ fst runner
        return $ toByteString b

    H.assertEqual nm (Right expected) res

doctypeTest :: IO ()
doctypeTest = genericTest "doctype test" "rss" expected
  where
    expected = encodeUtf8
      "<rss><channel><link>http://www.devalot.com/</link></channel></rss>&#10;"

namespaceTest1 :: IO ()
namespaceTest1 = do
    res <- runExceptT $ do
        hs <- ExceptT $ initHeist templateHC
        runner <- noteT ["Error rendering"] $ hoistMaybe $
                    renderTemplate hs "namespaces"
        b <- lift $ fst runner
        return $ toByteString b

    H.assertEqual "namespace test 1" (Right expected) res
  where
    expected = "Alpha\naoeu&#10;Beta\n<h:foo aoeu='htns'>Inside h:foo</h:foo>&#10;End\n"


namespaceTest2 :: IO ()
namespaceTest2 = do
    res <- runExceptT $ do
        hs <- ExceptT $ initHeist $ templateHC & hcErrorNotBound .~ True
        runner <- noteT ["Error rendering"] $ hoistMaybe $
                    renderTemplate hs "namespaces"
        b <- lift $ fst runner
        return $ toByteString b

    H.assertEqual "namespace test 2" (Right expected) res
  where
    expected = "Alpha\naoeu&#10;Beta\n<h:foo aoeu='htns'>Inside h:foo</h:foo>&#10;End\n"


namespaceTest3 :: IO ()
namespaceTest3 = do
    res <- runExceptT $ do
        hs <- ExceptT $ initHeist $ templateHC & hcNamespace .~ "h"
        runner <- noteT ["Error rendering"] $ hoistMaybe $
                    renderTemplate hs "namespaces"
        b <- lift $ fst runner
        return $ toByteString b

    H.assertEqual "namespace test 3" (Right expected) res
  where
    expected = "Alpha\n<foo aoeu='htns'>Inside foo</foo>&#10;Beta\naoeu&#10;End\n"


namespaceTest4 :: IO ()
namespaceTest4 = do
    res <- runExceptT $ do
        hs <- ExceptT $ initHeist $ templateHC & hcNamespace .~ "h"
                                     & hcErrorNotBound .~ True
        runner <- noteT ["Error rendering"] $ hoistMaybe $
                    renderTemplate hs "namespaces"
        b <- lift $ fst runner
        return $ toByteString b

    H.assertEqual "namespace test 4" (Right expected) res
  where
    expected = "Alpha\n<foo aoeu='htns'>Inside foo</foo>&#10;Beta\naoeu&#10;End\n"


namespaceTest5 :: IO ()
namespaceTest5 = do
    res <- runExceptT $ do
        hs <- ExceptT $ initHeist $ templateHC & hcNamespace .~ "h"
                                     & hcCompiledSplices .~ mempty
                                     & hcErrorNotBound .~ True
        runner <- noteT ["Error rendering"] $ hoistMaybe $
                    renderTemplate hs "namespaces"
        b <- lift $ fst runner
        return $ toByteString b

    H.assertEqual "namespace test 5" (Left ["templates/namespaces.tpl: No splice bound for h:foo"]) res

------------------------------------------------------------------------------
-- | The templates-no-ns directory should have no tags beginning with h: so
-- this test will throw an error.
noNsSplices :: IO ()
noNsSplices = do
    res <- runExceptT $ do
        hs <- ExceptT $ initHeist hc
        runner <- noteT ["Error rendering"] $ hoistMaybe $
                    renderTemplate hs "test"
        b <- lift $ fst runner
        return $ toByteString b

    H.assertEqual "noNsSplices" (Left [noNamespaceSplicesMsg "h:"]) res
  where
    hc = HeistConfig sc "h" True
    sc = mempty & scLoadTimeSplices .~ defaultLoadTimeSplices
                & scCompiledSplices .~ ("foo" ## return (yieldPureText "aoeu"))
                & scTemplateLocations .~ [loadTemplates "templates-no-ns"]


nsBindTemplateHC :: String -> HeistConfig IO
nsBindTemplateHC dir = HeistConfig sc "h" False
  where
    sc = mempty & scLoadTimeSplices .~ defaultLoadTimeSplices
                & scCompiledSplices .~ nsBindTestSplices
                & scTemplateLocations .~ [loadTemplates dir]


nsBindTestSplices :: Splices (Splice IO)
nsBindTestSplices = do
<<<<<<< HEAD
    "main" ## do
        tpl <- withSplices runChildren nsBindSubSplices (return ())
        return $ yieldRuntime $ codeGen tpl
    "call" ## do
        tpl <- withSplices (callTemplate "_call")
               nsBindSubSplices (return ())
        return $ yieldRuntime $ codeGen tpl

=======
    "main" ## nsBindSubImpl (return ())
    "main2" ## nsBindSubImpl (return ())


nsBindSubImpl :: RuntimeSplice IO b -> Splice IO
nsBindSubImpl _ = do
    tpl <- withSplices runChildren nsBindSubSplices (return ())
    return $ yieldRuntime $ codeGen tpl
>>>>>>> f1b35590


nsBindSubSplices :: Splices (RuntimeSplice IO () -> Splice IO)
nsBindSubSplices = do
    "sub" ## pureSplice . textSplice $ const "asdf"
    "recurse" ## nsBindSubImpl


nsBindTest :: IO ()
nsBindTest = do
    res <- runExceptT $ do
        hs <- ExceptT $ initHeist $ (nsBindTemplateHC "templates-nsbind")
        runner <- noteT ["Error rendering"] $ hoistMaybe $
                    renderTemplate hs "nsbind"
        b <- lift $ fst runner
        return $ toByteString b

    H.assertEqual "namespace bind test" (Right expected)  res
  where
    expected = "Alpha\n&#10;Beta\nasdf&#10;Gamma\n<sub></sub>&#10;&#10;"


------------------------------------------------------------------------------
-- | Test splice error reporting.
nsBindErrorTest :: IO ()
nsBindErrorTest = do
    res <- runExceptT $ do
        hs <- ExceptT $ initHeist $ (nsBindTemplateHC "templates-nsbind")
                                     & hcErrorNotBound .~ True
        runner <- noteT ["Error rendering"] $ hoistMaybe $
                    renderTemplate hs "nsbinderror"
        b <- lift $ fst runner
        return $ toByteString b

<<<<<<< HEAD
    H.assertEqual "namespace bind error test" (Left ["templates-nsbind/nsbinderror.tpl: No splice bound for h:invalid"])  res


nsCallTest :: IO ()
nsCallTest = do
    res <- runExceptT $ do
        hs <- ExceptT $ initHeist $ (nsBindTemplateHC "templates-nscall")
                                     & hcErrorNotBound .~ True
                                     & hcCompiledTemplateFilter .~ nsFilter
        runner <- noteT ["Error rendering"] $ hoistMaybe $
                    renderTemplate hs "nscall"
        b <- lift $ fst runner
        return $ toByteString b

    H.assertEqual "namespace bind error test" (Right "Top\n&#10;Inside 1\nCalled\nasdf&#10;&#10;Inside 2\n&#10;") res
  where
    nsFilter = (/=) (fromIntegral $ ord '_') . B.head . head


nsCallErrTest :: IO ()
nsCallErrTest = do
    res <- runExceptT $ do
        hs <- ExceptT $ initHeist $ (nsBindTemplateHC "templates-nscall")
                                     & hcErrorNotBound .~ True
        runner <- noteT ["Error rendering"] $ hoistMaybe $
                    renderTemplate hs "nscall"
        b <- lift $ fst runner
        return $ toByteString b

    H.assertEqual "namespace bind error test" (Left ["templates-nscall/_call.tpl: No splice bound for h:sub","templates-nscall/_invalid.tpl: No splice bound for h:invalid"]) res
=======
    H.assertEqual "namespace bind error test" (Left [ err1, err2, err3 ]) res
  where
    err1 = "templates-nsbind/nsbinderror.tpl: No splice bound for h:invalid3\n   ... via templates-nsbind/nsbinderror.tpl: h:main2\nBound splices: h:sub h:recurse h:main2 h:main"
    err2 = "templates-nsbind/nsbinderror.tpl: No splice bound for h:invalid2\n   ... via templates-nsbind/nsbinderror.tpl: h:recurse\n   ... via templates-nsbind/nsbinderror.tpl: h:main\nBound splices: h:sub h:recurse h:main2 h:main"
    err3 = "templates-nsbind/nsbinderror.tpl: No splice bound for h:invalid1\nBound splices: h:main2 h:main"


------------------------------------------------------------------------------
-- | Test splice error data structure.
nsBindStackTest :: IO ()
nsBindStackTest = do
    res <- initHeist nsBindTemplateHC >>=
           return . (either Left (Right . _spliceErrors))

    H.assertEqual "namespace bind stack test" (Right [ err1, err2, err3 ]) res
  where
    err1 = SpliceError [ ( ["nsbinderror"]
                         , Just "templates-nsbind/nsbinderror.tpl"
                         , "h:main2") ]
               (Just "templates-nsbind/nsbinderror.tpl")
               ["h:sub","h:recurse","h:main2","h:main"]
               "No splice bound for h:invalid3"
    err2 = SpliceError [ ( ["nsbinderror"]
                         , Just "templates-nsbind/nsbinderror.tpl"
                         , "h:recurse")
                       , ( ["nsbinderror"]
                         , Just "templates-nsbind/nsbinderror.tpl"
                         ,"h:main") ]
               (Just "templates-nsbind/nsbinderror.tpl")
               ["h:sub","h:recurse","h:main2","h:main"]
               "No splice bound for h:invalid2"
    err3 = SpliceError []
               (Just "templates-nsbind/nsbinderror.tpl")
               ["h:main2","h:main"]
               "No splice bound for h:invalid1"
>>>>>>> f1b35590
<|MERGE_RESOLUTION|>--- conflicted
+++ resolved
@@ -41,12 +41,9 @@
         , testCase     "compiled/no-ns-splices" noNsSplices
         , testCase     "compiled/nsbind"        nsBindTest
         , testCase     "compiled/nsbinderr"     nsBindErrorTest
-<<<<<<< HEAD
         , testCase     "compiled/nscall"        nsCallTest
         , testCase     "compiled/nscallerr"     nsCallErrTest
-=======
         , testCase     "compiled/nsbindstack"   nsBindStackTest
->>>>>>> f1b35590
         , testCase     "compiled/doctype"       doctypeTest
         ]
 
@@ -190,16 +187,10 @@
 
 nsBindTestSplices :: Splices (Splice IO)
 nsBindTestSplices = do
-<<<<<<< HEAD
-    "main" ## do
-        tpl <- withSplices runChildren nsBindSubSplices (return ())
-        return $ yieldRuntime $ codeGen tpl
     "call" ## do
         tpl <- withSplices (callTemplate "_call")
                nsBindSubSplices (return ())
         return $ yieldRuntime $ codeGen tpl
-
-=======
     "main" ## nsBindSubImpl (return ())
     "main2" ## nsBindSubImpl (return ())
 
@@ -208,7 +199,6 @@
 nsBindSubImpl _ = do
     tpl <- withSplices runChildren nsBindSubSplices (return ())
     return $ yieldRuntime $ codeGen tpl
->>>>>>> f1b35590
 
 
 nsBindSubSplices :: Splices (RuntimeSplice IO () -> Splice IO)
@@ -243,50 +233,18 @@
         b <- lift $ fst runner
         return $ toByteString b
 
-<<<<<<< HEAD
-    H.assertEqual "namespace bind error test" (Left ["templates-nsbind/nsbinderror.tpl: No splice bound for h:invalid"])  res
-
-
-nsCallTest :: IO ()
-nsCallTest = do
-    res <- runExceptT $ do
-        hs <- ExceptT $ initHeist $ (nsBindTemplateHC "templates-nscall")
-                                     & hcErrorNotBound .~ True
-                                     & hcCompiledTemplateFilter .~ nsFilter
-        runner <- noteT ["Error rendering"] $ hoistMaybe $
-                    renderTemplate hs "nscall"
-        b <- lift $ fst runner
-        return $ toByteString b
-
-    H.assertEqual "namespace bind error test" (Right "Top\n&#10;Inside 1\nCalled\nasdf&#10;&#10;Inside 2\n&#10;") res
-  where
-    nsFilter = (/=) (fromIntegral $ ord '_') . B.head . head
-
-
-nsCallErrTest :: IO ()
-nsCallErrTest = do
-    res <- runExceptT $ do
-        hs <- ExceptT $ initHeist $ (nsBindTemplateHC "templates-nscall")
-                                     & hcErrorNotBound .~ True
-        runner <- noteT ["Error rendering"] $ hoistMaybe $
-                    renderTemplate hs "nscall"
-        b <- lift $ fst runner
-        return $ toByteString b
-
-    H.assertEqual "namespace bind error test" (Left ["templates-nscall/_call.tpl: No splice bound for h:sub","templates-nscall/_invalid.tpl: No splice bound for h:invalid"]) res
-=======
-    H.assertEqual "namespace bind error test" (Left [ err1, err2, err3 ]) res
-  where
-    err1 = "templates-nsbind/nsbinderror.tpl: No splice bound for h:invalid3\n   ... via templates-nsbind/nsbinderror.tpl: h:main2\nBound splices: h:sub h:recurse h:main2 h:main"
-    err2 = "templates-nsbind/nsbinderror.tpl: No splice bound for h:invalid2\n   ... via templates-nsbind/nsbinderror.tpl: h:recurse\n   ... via templates-nsbind/nsbinderror.tpl: h:main\nBound splices: h:sub h:recurse h:main2 h:main"
-    err3 = "templates-nsbind/nsbinderror.tpl: No splice bound for h:invalid1\nBound splices: h:main2 h:main"
+    H.assertEqual "namespace bind error test" (Left [ err1, err2, err3 ])  res
+  where
+    err1 = "templates-nsbind/nsbinderror.tpl: No splice bound for h:invalid3\n   ... via templates-nsbind/nsbinderror.tpl: h:main2\nBound splices: h:sub h:recurse h:call h:main2 h:main"
+    err2 = "templates-nsbind/nsbinderror.tpl: No splice bound for h:invalid2\n   ... via templates-nsbind/nsbinderror.tpl: h:recurse\n   ... via templates-nsbind/nsbinderror.tpl: h:main\nBound splices: h:sub h:recurse h:call h:main2 h:main"
+    err3 = "templates-nsbind/nsbinderror.tpl: No splice bound for h:invalid1\nBound splices: h:call h:main2 h:main"
 
 
 ------------------------------------------------------------------------------
 -- | Test splice error data structure.
 nsBindStackTest :: IO ()
 nsBindStackTest = do
-    res <- initHeist nsBindTemplateHC >>=
+    res <- initHeist (nsBindTemplateHC "templates-nsbind") >>=
            return . (either Left (Right . _spliceErrors))
 
     H.assertEqual "namespace bind stack test" (Right [ err1, err2, err3 ]) res
@@ -295,7 +253,7 @@
                          , Just "templates-nsbind/nsbinderror.tpl"
                          , "h:main2") ]
                (Just "templates-nsbind/nsbinderror.tpl")
-               ["h:sub","h:recurse","h:main2","h:main"]
+               ["h:sub","h:recurse","h:call","h:main2","h:main"]
                "No splice bound for h:invalid3"
     err2 = SpliceError [ ( ["nsbinderror"]
                          , Just "templates-nsbind/nsbinderror.tpl"
@@ -304,10 +262,41 @@
                          , Just "templates-nsbind/nsbinderror.tpl"
                          ,"h:main") ]
                (Just "templates-nsbind/nsbinderror.tpl")
-               ["h:sub","h:recurse","h:main2","h:main"]
+               ["h:sub","h:recurse","h:call","h:main2","h:main"]
                "No splice bound for h:invalid2"
     err3 = SpliceError []
                (Just "templates-nsbind/nsbinderror.tpl")
-               ["h:main2","h:main"]
+               ["h:call","h:main2","h:main"]
                "No splice bound for h:invalid1"
->>>>>>> f1b35590
+
+
+nsCallTest :: IO ()
+nsCallTest = do
+    res <- runExceptT $ do
+        hs <- ExceptT $ initHeist $ (nsBindTemplateHC "templates-nscall")
+                                     & hcErrorNotBound .~ True
+                                     & hcCompiledTemplateFilter .~ nsFilter
+        runner <- noteT ["Error rendering"] $ hoistMaybe $
+                    renderTemplate hs "nscall"
+        b <- lift $ fst runner
+        return $ toByteString b
+
+    H.assertEqual "namespace call test" (Right "Top\n&#10;Inside 1\nCalled\nasdf&#10;&#10;Inside 2\n&#10;") res
+  where
+    nsFilter = (/=) (fromIntegral $ ord '_') . B.head . head
+
+
+nsCallErrTest :: IO ()
+nsCallErrTest = do
+    res <- runExceptT $ do
+        hs <- ExceptT $ initHeist $ (nsBindTemplateHC "templates-nscall")
+                                     & hcErrorNotBound .~ True
+        runner <- noteT ["Error rendering"] $ hoistMaybe $
+                    renderTemplate hs "nscall"
+        b <- lift $ fst runner
+        return $ toByteString b
+
+    H.assertEqual "namespace call error test" (Left [ err1, err2 ]) res
+  where
+    err1 = "templates-nscall/_call.tpl: No splice bound for h:sub\nBound splices: h:call h:main2 h:main"
+    err2 = "templates-nscall/_invalid.tpl: No splice bound for h:invalid\nBound splices: h:call h:main2 h:main"