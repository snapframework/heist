--- conflicted
+++ resolved
@@ -1,9 +1,5 @@
 name:           heist
-<<<<<<< HEAD
 version:        1.0.0.0
-=======
-version:        0.14.0.1
->>>>>>> 973f259c
 synopsis:       An Haskell template system supporting both HTML5 and XML.
 description:
     Heist is a powerful template system that supports both HTML5 and XML.
@@ -142,10 +138,6 @@
     Heist.Interpreted.Internal
 
   build-depends:
-<<<<<<< HEAD
-=======
-    MonadCatchIO-transformers  >= 0.2.1   && < 0.4,
->>>>>>> 973f259c
     aeson                      >= 0.6     && < 0.9,
     attoparsec                 >= 0.10    && < 0.13,
     base                       >= 4       && < 5,
@@ -159,23 +151,16 @@
     errors                     >= 1.4     && < 1.5,
     filepath                   >= 1.3     && < 1.4,
     hashable                   >= 1.1     && < 1.3,
-<<<<<<< HEAD
     lifted-base                >= 0.2     && < 0.3,
-    map-syntax                 >= 0.1     && < 0.2,
+    map-syntax                 >= 0.2     && < 0.3,
     monad-control              >= 0.3     && < 0.4,
-=======
-    map-syntax                 >= 0.2     && < 0.3,
->>>>>>> 973f259c
     mtl                        >= 2.0     && < 2.3,
     process                    >= 1.1     && < 1.3,
     random                     >= 1.0.1.0 && < 1.2,
     text                       >= 0.10    && < 1.3,
     time                       >= 1.1     && < 1.5,
     transformers               >= 0.3     && < 0.5,
-<<<<<<< HEAD
     transformers-base          >= 0.4     && < 0.5,
-=======
->>>>>>> 973f259c
     unordered-containers       >= 0.1.4   && < 0.3,
     vector                     >= 0.9     && < 0.11,
     xmlhtml                    >= 0.2.3   && < 0.3
