name:           heist
<<<<<<< HEAD
version:        0.14.1
=======
version:        0.14.0.2
>>>>>>> b9f9427c
synopsis:       An Haskell template system supporting both HTML5 and XML.
description:
    Heist is a powerful template system that supports both HTML5 and XML.
    Some of Heist's features are:
    .
    * Designer-friendly HTML5 (or XML) syntax
    .
    * Templates can be reloaded to make changes visible without recompiling
      your Haskell code
    .
    * Enforces near-perfect separation of business logic and view
    .
    * Powerful abstraction primitives allowing you to eliminate repetition
    .
    * Easy creation of domain-specific markup languages
    .
    * Built-in support for including JSON and Markdown content in templates
    .
    * Simple mechanism for designer-specified template caching
    .
    * Optional merging of multiple \<head\> tags defined anywhere in the
      document
license:        BSD3
license-file:   LICENSE
author:         Doug Beardsley, Gregory Collins
maintainer:     snap@snapframework.com
build-type:     Simple
cabal-version:  >= 1.6
homepage:       http://snapframework.com/
category:       Web, Snap

extra-source-files:
  .ghci,
  CONTRIBUTORS,
  docs/Makefile,
  docs/templates.css,
  docs/templates.md,
  examples/ex01/home.tpl,
  examples/ex01/nav.tpl,
  examples/ex02/default.tpl,
  examples/ex02/home.tpl,
  examples/ex03/default.tpl,
  examples/ex03/home.tpl,
  examples/test01.tpl,
  examples/test02.tpl,
  extra/haddock.css,
  extra/hscolour.css,
  extra/logo.gif,
  haddock.sh,
  LICENSE,
  README.md,
  README.SNAP.md,
  test/.ghci,
  test/heist-testsuite.cabal,
  test/README,
  test/runTestsAndCoverage.sh,
  test/suite/Benchmark.hs,
  test/suite/Heist/Compiled/Tests.hs,
  test/suite/Heist/Interpreted/Tests.hs,
  test/suite/Heist/TestCommon.hs,
  test/suite/Heist/Tests.hs,
  test/suite/Heist/Tutorial/AttributeSplices.lhs,
  test/suite/Heist/Tutorial/CompiledSplices.lhs,
  test/suite/Heist/Tutorial/Imports.hs,
  test/suite/TestSuite.hs,
  test/templates/a.tpl,
  test/templates/attr_splice.tpl,
  test/templates/attrs.tpl,
  test/templates/attrsubtest1.tpl,
  test/templates/attrsubtest2.tpl,
  test/templates/bar/a.tpl,
  test/templates/bar/index.tpl,
  test/templates/bind-apply-interaction/_outer.tpl,
  test/templates/bind-apply-interaction/caller.tpl,
  test/templates/bind-attrs.tpl,
  test/templates/bind_param.tpl,
  test/templates/cache.tpl,
  test/templates/div_expansion.tpl,
  test/templates/foo/a.tpl,
  test/templates/foo/b.tpl,
  test/templates/foo/markdown-chdir.tpl,
  test/templates/foo/markdown-origdir.tpl,
  test/templates/foo/test2.md,
  test/templates/head_merge/index.tpl,
  test/templates/head_merge/nav.tpl,
  test/templates/head_merge/wrap.tpl,
  test/templates/index.tpl,
  test/templates/ioc.tpl,
  test/templates/json.tpl,
  test/templates/json_object.tpl,
  test/templates/json_snippet.tpl,
  test/templates/markdown.tpl,
  test/templates/page.tpl,
  test/templates/people.tpl,
  test/templates/post.tpl,
  test/templates/readme.txt,
  test/templates/test.md,
  test/templates/textarea_expansion.tpl,
  test/templates/title_expansion.tpl,
  test/templates/user/admin/main.tpl,
  test/templates/user/admin/menu.tpl,
  test/templates/user/main.tpl,
  test/templates/user/menu.tpl,
  test/templates-bad/apply-missing-attr.tpl,
  test/templates-bad/apply-template-not-found.tpl,
  test/templates-bad/bind-infinite-loop.tpl,
  test/templates-bad/bind-missing-attr.tpl,
  TODO


Library
  hs-source-dirs: src

  exposed-modules:
    Heist,
    Heist.Compiled,
    Heist.Compiled.LowLevel,
    Heist.Internal.Types,
    Heist.Interpreted,
    Heist.SpliceAPI,
    Heist.Splices,
    Heist.Splices.Apply,
    Heist.Splices.Bind,
    Heist.Splices.BindStrict,
    Heist.Splices.Cache,
    Heist.Splices.Html,
    Heist.Splices.Ignore,
    Heist.Splices.Json,
    Heist.Splices.Markdown,
    Heist.TemplateDirectory

  other-modules:
    Data.HeterogeneousEnvironment,
    Heist.Common,
    Heist.Compiled.Internal,
    Heist.Internal.Types.HeistState,
    Heist.Interpreted.Internal

  build-depends:
    MonadCatchIO-transformers  >= 0.2.1   && < 0.4,
    aeson                      >= 0.6     && < 0.9,
    attoparsec                 >= 0.10    && < 0.13,
    base                       >= 4       && < 5,
    blaze-builder              >= 0.2     && < 0.4,
    blaze-html                 >= 0.4     && < 0.8,
    bytestring                 >= 0.9     && < 0.11,
    containers                 >= 0.2     && < 0.6,
    directory                  >= 1.1     && < 1.3,
    directory-tree             >= 0.10    && < 0.13,
    dlist                      >= 0.5     && < 0.8,
    errors                     >= 1.4     && < 1.5,
    filepath                   >= 1.3     && < 1.4,
    hashable                   >= 1.1     && < 1.3,
    map-syntax                 >= 0.2     && < 0.3,
    mtl                        >= 2.0     && < 2.3,
    process                    >= 1.1     && < 1.3,
    random                     >= 1.0.1.0 && < 1.2,
    text                       >= 0.10    && < 1.3,
    time                       >= 1.1     && < 1.6,
    transformers               >= 0.3     && < 0.5,
    unordered-containers       >= 0.1.4   && < 0.3,
    vector                     >= 0.9     && < 0.11,
    xmlhtml                    >= 0.2.3   && < 0.3

  if impl(ghc >= 6.12.0)
    ghc-options: -Wall -fwarn-tabs -funbox-strict-fields -O2
                 -fno-warn-unused-do-bind
  else
    ghc-options: -Wall -fwarn-tabs -funbox-strict-fields -O2

  ghc-prof-options:    -prof -auto-all

  Extensions:
    GeneralizedNewtypeDeriving,
    PackageImports,
    ScopedTypeVariables,
    DeriveDataTypeable,
    FlexibleInstances,
    MultiParamTypeClasses,
    UndecidableInstances,
    OverloadedStrings,
    TypeSynonymInstances,
    NoMonomorphismRestriction


source-repository head
  type:     git
  location: https://github.com/snapframework/heist.git
<|MERGE_RESOLUTION|>--- conflicted
+++ resolved
@@ -1,9 +1,5 @@
 name:           heist
-<<<<<<< HEAD
-version:        0.14.1
-=======
-version:        0.14.0.2
->>>>>>> b9f9427c
+version:        0.14.1.1
 synopsis:       An Haskell template system supporting both HTML5 and XML.
 description:
     Heist is a powerful template system that supports both HTML5 and XML.
